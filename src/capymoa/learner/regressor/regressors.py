# Library imports
<<<<<<< HEAD
import inspect
=======
from typing import Optional, Union
>>>>>>> c2913810

from capymoa.learner.learners import (
    MOARegressor,
)

from capymoa.learner.splitcriteria import SplitCriterion, _split_criterion_to_cli_str
from capymoa.stream.stream import Schema
from moa.classifiers.lazy import kNN as MOA_kNN
from moa.classifiers.meta import (
    AdaptiveRandomForestRegressor as MOA_AdaptiveRandomForestRegressor,
    SelfOptimisingKNearestLeaves as MOA_SOKNL,
)
from moa.classifiers.trees import (
<<<<<<< HEAD
    FIMTDD as MOA_FIMTDD,
    ARFFIMTDD as MOA_ARFFIMTDD,
    ORTO as MOA_ORTO,
    SelfOptimisingBaseTree as MOA_SOKNLBT,
=======
    FIMTDD as _MOA_FIMTDD,
    ARFFIMTDD as _MOA_ARFFIMTDD,
    ORTO as _MOA_ORTO,
    SelfOptimisingBaseTree as _MOA_SelfOptimisingBaseTree,
>>>>>>> c2913810
)


########################
######### TREES ########
########################
<<<<<<< HEAD
"""
Fast Incremental Model Tree with Drift Detection
"""
class FIMTDD(MOARegressor):
    def __init__(
        self,
        schema=None,
        CLI=None,
        random_seed=1,
        sub_space_size=2,
        split_criterion="VarianceReductionSplitCriterion",
        grace_period=200,
        split_confidence=0.0000001,
        tie_threshold=0.05,
        page_hinckley_alpha=0.005,
        page_hinckley_threshold=50,
        alternate_tree_fading_factor=0.995,
        alternate_tree_Tmin=150,
        alternate_tree_time=1500,
        regression_tree=False,
        learning_ratio=0.02,
        learning_ratio_decay_factor=0.001,
        learning_ratio_const=False,
        disable_change_detection=False,
    ):
        mappings = {
            "sub_space_size": "-k",
            "split_criterion": "-s",
            "grace_period": "-g",
            "split_confidence": "-c",
            "tie_threshold": "-t",
            "page_hinckley_alpha": "-a",
            "page_hinckley_threshold": "-h",
            "alternate_tree_fading_factor": "-f",
            "alternate_tree_Tmin": "-y",
            "alternate_tree_time": "-u",
            "regression_tree": "-e",
            "learning_ratio": "-l",
            "learning_ratio_decay_factor": "-d",
            "learning_ratio_const": "-p",
            "disable_change_detection": "-x",
        }

        config_str = ""
        parameters = inspect.signature(self.__init__).parameters
        for key in mappings:
            if key not in parameters:
                continue
            this_parameter = parameters[key]
            set_value = locals()[key]
            is_bool = type(set_value) == bool
            if is_bool:
                if set_value:
                    str_extension = mappings[key] + " "
                else:
                    str_extension = ""
            else:
                str_extension = f"{mappings[key]} {set_value} "
            config_str += str_extension

        self.moa_learner = MOA_FIMTDD()
        super().__init__(
            schema=schema,
            CLI=CLI,
=======
class FIMTDD(MOARegressor):
    """Implementation of the FIMT-DD tree as described by Ikonomovska et al."""

    def __init__(
        self,
        schema: Schema,
        split_criterion: Union[SplitCriterion, str] = "VarianceReductionSplitCriterion",
        grace_period: int = 200,
        split_confidence: float = 1.0e-7,
        tie_threshold: float = 0.05,
        page_hinckley_alpha: float = 0.005,
        page_hinckley_threshold: int = 50,
        alternate_tree_fading_factor: float = 0.995,
        alternate_tree_t_min: int = 150,
        alternate_tree_time: int = 1500,
        regression_tree: bool = False,
        learning_ratio: float = 0.02,
        learning_ratio_decay_factor: float = 0.001,
        learning_ratio_const: bool = False,
        random_seed: Optional[int] = None,
    ) -> None:
        """
        Construct FIMTDD.

        :param split_criterion: Split criterion to use.
        :param grace_period: Number of instances a leaf should observe between split attempts.
        :param split_confidence: Allowed error in split decision, values close to 0 will take long to decide.
        :param tie_threshold: Threshold below which a split will be forced to break ties.
        :param page_hinckley_alpha: Alpha value to use in the Page Hinckley change detection tests.
        :param page_hinckley_threshold: Threshold value used in the Page Hinckley change detection tests.
        :param alternate_tree_fading_factor: Fading factor used to decide if an alternate tree should replace an original.
        :param alternate_tree_t_min: Tmin value used to decide if an alternate tree should replace an original.
        :param alternate_tree_time: The number of instances used to decide if an alternate tree should be discarded.
        :param regression_tree: Build a regression tree instead of a model tree.
        :param learning_ratio: Learning ratio to used for training the Perceptrons in the leaves.
        :param learning_ratio_decay_factor: Learning rate decay factor (not used when learning rate is constant).
        :param learning_ratio_const: Keep learning rate constant instead of decaying.
        """
        cli = []

        cli.append(f"-s ({_split_criterion_to_cli_str(split_criterion)})")
        cli.append(f"-g {grace_period}")
        cli.append(f"-c {split_confidence}")
        cli.append(f"-t {tie_threshold}")
        cli.append(f"-a {page_hinckley_alpha}")
        cli.append(f"-h {page_hinckley_threshold}")
        cli.append(f"-f {alternate_tree_fading_factor}")
        cli.append(f"-y {alternate_tree_t_min}")
        cli.append(f"-u {alternate_tree_time}")
        cli.append("-e") if regression_tree else None
        cli.append(f"-l {learning_ratio}")
        cli.append(f"-d {learning_ratio_decay_factor}")
        cli.append("-p") if learning_ratio_const else None

        self.moa_learner = _MOA_FIMTDD()

        super().__init__(
            schema=schema,
            CLI=" ".join(cli),
>>>>>>> c2913810
            random_seed=random_seed,
            moa_learner=self.moa_learner,
        )

<<<<<<< HEAD
        if self.CLI is None:
            self.moa_learner.getOptions().setViaCLIString(config_str)
            self.moa_learner.prepareForUse()
            self.moa_learner.resetLearning()
    def __str__(self):
        # Overrides the default class name from MOA
        return "FIMT-DD"

"""
Modified Fast Incremental Model Tree with Drift Detection for basic learner for ARF-Reg
"""
class ARFFIMTDD(MOARegressor):
    def __init__(
            self,
            schema=None,
            CLI=None,
            random_seed=1,
            sub_space_size=2,
            split_criterion="VarianceReductionSplitCriterion",
            grace_period=200,
            split_confidence=0.0000001,
            tie_threshold=0.05,
            page_hinckley_alpha=0.005,
            page_hinckley_threshold=50,
            alternate_tree_fading_factor=0.995,
            alternate_tree_Tmin=150,
            alternate_tree_time=1500,
            learning_ratio=0.02,
            learning_ratio_decay_factor=0.001,
            learning_ratio_const=False,
    ):
        mappings = {
            "sub_space_size": "-k",
            "split_criterion": "-s",
            "grace_period": "-g",
            "split_confidence": "-c",
            "tie_threshold": "-t",
            "page_hinckley_alpha": "-a",
            "page_hinckley_threshold": "-h",
            "alternate_tree_fading_factor": "-f",
            "alternate_tree_Tmin": "-y",
            "alternate_tree_time": "-u",
            "learning_ratio": "-l",
            "learning_ratio_decay_factor": "-d",
            "learning_ratio_const": "-p",
            "disable_change_detection": "-x",
        }
        config_str = ""
        parameters = inspect.signature(self.__init__).parameters
        for key in mappings:
            if key not in parameters:
                continue
            this_parameter = parameters[key]
            set_value = locals()[key]
            is_bool = type(set_value) == bool
            if is_bool:
                if set_value:
                    str_extension = mappings[key] + " "
                else:
                    str_extension = ""
            else:
                str_extension = f"{mappings[key]} {set_value} "
            config_str += str_extension

        self.moa_learner = MOA_ARFFIMTDD()

        super().__init__(
            schema=schema,
            CLI=CLI,
=======

class ARFFIMTDD(MOARegressor):
    """Modified Fast Incremental Model Tree with Drift Detection for basic
    learner for ARF-Regas described by Ikonomovska et al."""

    def __init__(
        self,
        schema: Schema,
        subspace_size_size: int = 2,
        split_criterion: Union[SplitCriterion, str] = "VarianceReductionSplitCriterion",
        grace_period: int = 200,
        split_confidence: float = 1.0e-7,
        tie_threshold: float = 0.05,
        page_hinckley_alpha: float = 0.005,
        page_hinckley_threshold: int = 50,
        alternate_tree_fading_factor: float = 0.995,
        alternate_tree_t_min: int = 150,
        alternate_tree_time: int = 1500,
        learning_ratio: float = 0.02,
        learning_ratio_decay_factor: float = 0.001,
        learning_ratio_const: bool = False,
        random_seed: Optional[int] = None,
    ) -> None:
        """
        Construct ARFFIMTDD.

        :param subspace_size_size: Number of features per subset for each node split. Negative values = #features - k
        :param split_criterion: Split criterion to use.
        :param grace_period: Number of instances a leaf should observe between split attempts.
        :param split_confidence: Allowed error in split decision, values close to 0 will take long to decide.
        :param tie_threshold: Threshold below which a split will be forced to break ties.
        :param page_hinckley_alpha: Alpha value to use in the Page Hinckley change detection tests.
        :param page_hinckley_threshold: Threshold value used in the Page Hinckley change detection tests.
        :param alternate_tree_fading_factor: Fading factor used to decide if an alternate tree should replace an original.
        :param alternate_tree_t_min: Tmin value used to decide if an alternate tree should replace an original.
        :param alternate_tree_time: The number of instances used to decide if an alternate tree should be discarded.
        :param learning_ratio: Learning ratio to used for training the Perceptrons in the leaves.
        :param learning_ratio_decay_factor: Learning rate decay factor (not used when learning rate is constant).
        :param learning_ratio_const: Keep learning rate constant instead of decaying.
        """
        cli = []

        cli.append(f"-k {subspace_size_size}")
        cli.append(f"-s ({_split_criterion_to_cli_str(split_criterion)})")
        cli.append(f"-g {grace_period}")
        cli.append(f"-c {split_confidence}")
        cli.append(f"-t {tie_threshold}")
        cli.append(f"-a {page_hinckley_alpha}")
        cli.append(f"-h {page_hinckley_threshold}")
        cli.append(f"-f {alternate_tree_fading_factor}")
        cli.append(f"-y {alternate_tree_t_min}")
        cli.append(f"-u {alternate_tree_time}")
        cli.append(f"-l {learning_ratio}")
        cli.append(f"-d {learning_ratio_decay_factor}")
        cli.append("-p") if learning_ratio_const else None

        self.moa_learner = _MOA_ARFFIMTDD()

        super().__init__(
            schema=schema,
            CLI=" ".join(cli),
>>>>>>> c2913810
            random_seed=random_seed,
            moa_learner=self.moa_learner,
        )

<<<<<<< HEAD
        if self.CLI is None:
            self.moa_learner.getOptions().setViaCLIString(config_str)
            self.moa_learner.prepareForUse()
            self.moa_learner.resetLearning()

    def __str__(self):
        # Overrides the default class name from MOA
        return "ARFFIMTDD"

"""
Option Regression Tree
"""
class ORTO(MOARegressor):
    def __init__(
            self,
            schema=None,
            CLI=None,
            random_seed=1,
            max_trees=10,
            max_option_level=10,
            option_decay_factor=0.9,
            option_node_aggregation="average",
            option_fading_factor=0.995,
            sub_space_size=2,
            split_criterion="VarianceReductionSplitCriterion",
            grace_period=200,
            split_confidence=0.0000001,
            tie_threshold=0.05,
            page_hinckley_alpha=0.005,
            page_hinckley_threshold=50,
            alternate_tree_fading_factor=0.995,
            alternate_tree_Tmin=150,
            alternate_tree_time=1500,
            learning_ratio=0.02,
            learning_ratio_decay_factor=0.001,
            learning_ratio_const=False,
    ):
        mappings = {
            "max_trees": "-m",
            "max_option_level": "-b",
            "option_decay_factor": "-z",
            "option_node_aggregation": "-o",
            "option_fading_factor": "-q",
            "sub_space_size": "-k",
            "split_criterion": "-s",
            "grace_period": "-g",
            "split_confidence": "-c",
            "tie_threshold": "-t",
            "page_hinckley_alpha": "-a",
            "page_hinckley_threshold": "-h",
            "alternate_tree_fading_factor": "-f",
            "alternate_tree_Tmin": "-y",
            "alternate_tree_time": "-u",
            "learning_ratio": "-l",
            "learning_ratio_decay_factor": "-d",
            "learning_ratio_const": "-p",
            "disable_change_detection": "-x",
        }
        config_str = ""
        parameters = inspect.signature(self.__init__).parameters
        for key in mappings:
            if key not in parameters:
                continue
            this_parameter = parameters[key]
            set_value = locals()[key]
            is_bool = type(set_value) == bool
            if is_bool:
                if set_value:
                    str_extension = mappings[key] + " "
                else:
                    str_extension = ""
            else:
                str_extension = f"{mappings[key]} {set_value} "
            config_str += str_extension

        self.moa_learner = MOA_ORTO()
        super().__init__(
            schema=schema,
            CLI=CLI,
=======

class ORTO(MOARegressor):
    """Implementation of the ORTO tree as described by Ikonomovska et al."""

    def __init__(
        self,
        schema: Schema,
        max_trees: int = 10,
        max_option_level: int = 10,
        option_decay_factor: float = 0.9,
        option_fading_factor: float = 0.9995,
        split_criterion: Union[SplitCriterion, str] = "VarianceReductionSplitCriterion",
        grace_period: int = 200,
        split_confidence: float = 1.0e-7,
        tie_threshold: float = 0.05,
        page_hinckley_alpha: float = 0.005,
        page_hinckley_threshold: int = 50,
        alternate_tree_fading_factor: float = 0.995,
        alternate_tree_t_min: int = 150,
        alternate_tree_time: int = 1500,
        regression_tree: bool = False,
        learning_ratio: float = 0.02,
        learning_ratio_decay_factor: float = 0.001,
        learning_ratio_const: bool = False,
        random_seed: Optional[int] = None,
    ) -> None:
        """
        Construct ORTO.

        :param max_trees: The maximum number of trees contained in the option tree.
        :param max_option_level: The maximal depth at which option nodes can be created.
        :param option_decay_factor: The option decay factor that determines how many options can be selected at a given level.
        :param option_fading_factor: The fading factor used for comparing subtrees of an option node.
        :param split_criterion: Split criterion to use.
        :param grace_period: Number of instances a leaf should observe between split attempts.
        :param split_confidence: Allowed error in split decision, values close to 0 will take long to decide.
        :param tie_threshold: Threshold below which a split will be forced to break ties.
        :param page_hinckley_alpha: Alpha value to use in the Page Hinckley change detection tests.
        :param page_hinckley_threshold: Threshold value used in the Page Hinckley change detection tests.
        :param alternate_tree_fading_factor: Fading factor used to decide if an alternate tree should replace an original.
        :param alternate_tree_t_min: Tmin value used to decide if an alternate tree should replace an original.
        :param alternate_tree_time: The number of instances used to decide if an alternate tree should be discarded.
        :param regression_tree: Build a regression tree instead of a model tree.
        :param learning_ratio: Learning ratio to used for training the Perceptrons in the leaves.
        :param learning_ratio_decay_factor: Learning rate decay factor (not used when learning rate is constant).
        :param learning_ratio_const: Keep learning rate constant instead of decaying.
        """
        cli = []

        cli.append(f"-m {max_trees}")
        cli.append(f"-x {max_option_level}")
        cli.append(f"-z {option_decay_factor}")
        cli.append(f"-q {option_fading_factor}")
        cli.append(f"-s ({_split_criterion_to_cli_str(split_criterion)})")
        cli.append(f"-g {grace_period}")
        cli.append(f"-c {split_confidence}")
        cli.append(f"-t {tie_threshold}")
        cli.append(f"-a {page_hinckley_alpha}")
        cli.append(f"-h {page_hinckley_threshold}")
        cli.append(f"-f {alternate_tree_fading_factor}")
        cli.append(f"-y {alternate_tree_t_min}")
        cli.append(f"-u {alternate_tree_time}")
        cli.append("-e") if regression_tree else None
        cli.append(f"-l {learning_ratio}")
        cli.append(f"-d {learning_ratio_decay_factor}")
        cli.append("-p") if learning_ratio_const else None

        self.moa_learner = _MOA_ORTO()

        super().__init__(
            schema=schema,
            CLI=" ".join(cli),
>>>>>>> c2913810
            random_seed=random_seed,
            moa_learner=self.moa_learner,
        )

<<<<<<< HEAD
        if self.CLI is None:
            self.moa_learner.getOptions().setViaCLIString(config_str)
            self.moa_learner.prepareForUse()
            self.moa_learner.resetLearning()

    def __str__(self):
        # Overrides the default class name from MOA
        return "ORTO"


"""
SOKNL Base Tree
"""
class SOKNLBT(MOARegressor):
    def __init__(
            self,
            schema=None,
            CLI=None,
            random_seed=1,
            sub_space_size=2,
            split_criterion="VarianceReductionSplitCriterion",
            grace_period=200,
            split_confidence=0.0000001,
            tie_threshold=0.05,
            page_hinckley_alpha=0.005,
            page_hinckley_threshold=50,
            alternate_tree_fading_factor=0.995,
            alternate_tree_Tmin=150,
            alternate_tree_time=1500,
            learning_ratio=0.02,
            learning_ratio_decay_factor=0.001,
            learning_ratio_const=False,
    ):
        mappings = {
            "sub_space_size": "-k",
            "split_criterion": "-s",
            "grace_period": "-g",
            "split_confidence": "-c",
            "tie_threshold": "-t",
            "page_hinckley_alpha": "-a",
            "page_hinckley_threshold": "-h",
            "alternate_tree_fading_factor": "-f",
            "alternate_tree_Tmin": "-y",
            "alternate_tree_time": "-u",
            "learning_ratio": "-l",
            "learning_ratio_decay_factor": "-d",
            "learning_ratio_ratio_const": "-p",
        }
        config_str = ""
        parameters = inspect.signature(self.__init__).parameters
        for key in mappings:
            if key not in parameters:
                continue
            this_parameter = parameters[key]
            set_value = locals()[key]
            is_bool = type(set_value) == bool
            if is_bool:
                if set_value:
                    str_extension = mappings[key] + " "
                else:
                    str_extension = ""
            else:
                str_extension = f"{mappings[key]} {set_value} "
            config_str += str_extension

        self.moa_learner = MOA_SOKNLBT()

        super().__init__(
            schema=schema,
            CLI=CLI,
            random_seed=random_seed,
            moa_learner=self.moa_learner,
        )
        if self.CLI is None:
            self.moa_learner.getOptions().setViaCLIString(config_str)
            self.moa_learner.prepareForUse()
            self.moa_learner.resetLearning()

    def __str__(self):
        # Overrides the default class name from MOA
        return "SelfOptimisingBaseTree"

=======

class SOKNLBT(MOARegressor):
    """Implementation of the FIMT-DD tree as described by Ikonomovska et al."""

    def __init__(
        self,
        schema: Schema,
        subspace_size_size: int = 2,
        split_criterion: Union[SplitCriterion, str] = "VarianceReductionSplitCriterion",
        grace_period: int = 200,
        split_confidence: float = 1.0e-7,
        tie_threshold: float = 0.05,
        page_hinckley_alpha: float = 0.005,
        page_hinckley_threshold: int = 50,
        alternate_tree_fading_factor: float = 0.995,
        alternate_tree_t_min: int = 150,
        alternate_tree_time: int = 1500,
        learning_ratio: float = 0.02,
        learning_ratio_decay_factor: float = 0.001,
        learning_ratio_const: bool = False,
        random_seed: Optional[int] = None,
    ) -> None:
        """
        Construct SelfOptimisingBaseTree.

        :param subspace_size_size: Number of features per subset for each node split. Negative values = #features - k
        :param split_criterion: Split criterion to use.
        :param grace_period: Number of instances a leaf should observe between split attempts.
        :param split_confidence: Allowed error in split decision, values close to 0 will take long to decide.
        :param tie_threshold: Threshold below which a split will be forced to break ties.
        :param page_hinckley_alpha: Alpha value to use in the Page Hinckley change detection tests.
        :param page_hinckley_threshold: Threshold value used in the Page Hinckley change detection tests.
        :param alternate_tree_fading_factor: Fading factor used to decide if an alternate tree should replace an original.
        :param alternate_tree_t_min: Tmin value used to decide if an alternate tree should replace an original.
        :param alternate_tree_time: The number of instances used to decide if an alternate tree should be discarded.
        :param learning_ratio: Learning ratio to used for training the Perceptrons in the leaves.
        :param learning_ratio_decay_factor: Learning rate decay factor (not used when learning rate is constant).
        :param learning_ratio_const: Keep learning rate constant instead of decaying.
        """
        cli = []

        cli.append(f"-k {subspace_size_size}")
        cli.append(f"-s ({_split_criterion_to_cli_str(split_criterion)})")
        cli.append(f"-g {grace_period}")
        cli.append(f"-c {split_confidence}")
        cli.append(f"-t {tie_threshold}")
        cli.append(f"-a {page_hinckley_alpha}")
        cli.append(f"-h {page_hinckley_threshold}")
        cli.append(f"-f {alternate_tree_fading_factor}")
        cli.append(f"-y {alternate_tree_t_min}")
        cli.append(f"-u {alternate_tree_time}")
        cli.append(f"-l {learning_ratio}")
        cli.append(f"-d {learning_ratio_decay_factor}")
        cli.append("-p") if learning_ratio_const else None

        self.moa_learner = _MOA_SelfOptimisingBaseTree()

        super().__init__(
            schema=schema,
            CLI=" ".join(cli),
            random_seed=random_seed,
            moa_learner=self.moa_learner,
        )
>>>>>>> c2913810


########################
######### LAZY #########
########################

<<<<<<< HEAD
=======

>>>>>>> c2913810
class KNNRegressor(MOARegressor):
    """
    The default number of neighbors (k) is set to 3 instead of 10 (as in MOA)
    """

    def __init__(
        self, schema=None, CLI=None, random_seed=1, k=3, median=False, window_size=1000
    ):
        # Important, should create the MOA object before invoking the super class __init__
        self.moa_learner = MOA_kNN()
        super().__init__(
            schema=schema,
            CLI=CLI,
            random_seed=random_seed,
            moa_learner=self.moa_learner,
        )

        # Initialize instance attributes with default values, CLI was not set.
        if self.CLI is None:
            self.k = k
            self.median = median
            self.window_size = window_size
            self.moa_learner.getOptions().setViaCLIString(
                f"-k {self.k} {'-m' if self.median else ''} -w \
             {self.window_size}"
            )
            self.moa_learner.prepareForUse()
            self.moa_learner.resetLearning()

    def __str__(self):
        # Overrides the default class name from MOA
        return "kNNRegressor"


########################
####### ENSEMBLES ######
########################


# TODO: replace the m_features_mode logic such that we can infer from m_features_per_tree_size, e.g. if value is double between 0.0 and 1.0 = percentage
class AdaptiveRandomForestRegressor(MOARegressor):
    def __init__(
        self,
        schema=None,
        CLI=None,
        random_seed=1,
        tree_learner=None,
        ensemble_size=100,
        max_features=0.6,
        lambda_param=6.0,  # m_features_mode=None, m_features_per_tree_size=60,
        drift_detection_method=None,
        warning_detection_method=None,
        disable_drift_detection=False,
        disable_background_learner=False,
    ):
        # Important: must create the MOA object before invoking the super class __init__
        self.moa_learner = MOA_AdaptiveRandomForestRegressor()


        # Initialize instance attributes with default values, CLI was not set.
        if CLI is None:
            if tree_learner is None:
                self.tree_learner = ARFFIMTDD(grace_period=50, split_confidence=0.01)
            elif type(tree_learner) is str:
                self.tree_learner = tree_learner
            else:
                self.tree_learner = _extract_moa_learner_CLI(tree_learner)

            self.ensemble_size = ensemble_size

            self.max_features = max_features
            if isinstance(self.max_features, float) and 0.0 <= self.max_features <= 1.0:
                self.m_features_mode = "(Percentage (M * (m / 100)))"
                self.m_features_per_tree_size = int(self.max_features * 100)
            elif isinstance(self.max_features, int):
                self.m_features_mode = "(Specified m (integer value))"
                self.m_features_per_tree_size = max_features
            elif self.max_features in ["sqrt"]:
                self.m_features_mode = "(sqrt(M)+1)"
                self.m_features_per_tree_size = -1  # or leave it unchanged
            elif self.max_features is None:
                self.m_features_mode = "(Percentage (M * (m / 100)))"
                self.m_features_per_tree_size = 60
            else:
                # Handle other cases or raise an exception if needed
                raise ValueError("Invalid value for max_features")

            # self.m_features_mode = "(Percentage (M * (m / 100)))" if m_features_mode is None else m_features_mode
            # self.m_features_per_tree_size = m_features_per_tree_size
            self.lambda_param = lambda_param
            self.drift_detection_method = (
                "(ADWINChangeDetector -a 1.0E-3)"
                if drift_detection_method is None
                else drift_detection_method
            )
            self.warning_detection_method = (
                "(ADWINChangeDetector -a 1.0E-2)"
                if warning_detection_method is None
                else warning_detection_method
            )
            self.disable_drift_detection = disable_drift_detection
            self.disable_background_learner = disable_background_learner

            self.moa_learner.getOptions().setViaCLIString(
                f"-l {self.tree_learner} -s {self.ensemble_size} -o {self.m_features_mode} -m \
                {self.m_features_per_tree_size} -a {self.lambda_param} -x {self.drift_detection_method} -p \
                {self.warning_detection_method} {'-u' if self.disable_drift_detection else ''}  {'-q' if self.disable_background_learner else ''}"
            )
            self.moa_learner.prepareForUse()
            self.moa_learner.resetLearning()

        super().__init__(
            schema=schema,
            CLI=CLI,
            random_seed=random_seed,
            moa_learner=self.moa_learner,
        )

class SOKNL(MOARegressor):
    def __init__(
        self,
        schema=None,
        CLI=None,
        random_seed=1,
        tree_learner=None,
        ensemble_size=100,
        max_features=0.6,
        lambda_param=6.0,  # m_features_mode=None, m_features_per_tree_size=60,
        drift_detection_method=None,
        warning_detection_method=None,
        disable_drift_detection=False,
        disable_background_learner=False,
        disable_self_optimising=False,
        k_value=10,
    ):
        # Important: must create the MOA object before invoking the super class __init__
        self.moa_learner = MOA_SOKNL()

        # Initialize instance attributes with default values, CLI was not set.
<<<<<<< HEAD
        if CLI is None:

            if tree_learner is None:
                self.tree_learner = SOKNLBT(grace_period=50, split_confidence=0.01)
            elif type(tree_learner) is str:
                self.tree_learner = tree_learner
            else:
                self.tree_learner = _extract_moa_learner_CLI(tree_learner)

=======
        if self.CLI is None:
            self.tree_learner = (
                ARFFIMTDD(schema, grace_period=50, split_confidence=0.01)
                if tree_learner is None
                else tree_learner
            )
>>>>>>> c2913810
            self.ensemble_size = ensemble_size

            self.max_features = max_features
            if isinstance(self.max_features, float) and 0.0 <= self.max_features <= 1.0:
                self.m_features_mode = "(Percentage (M * (m / 100)))"
                self.m_features_per_tree_size = int(self.max_features * 100)
            elif isinstance(self.max_features, int):
                self.m_features_mode = "(Specified m (integer value))"
                self.m_features_per_tree_size = max_features
            elif self.max_features in ["sqrt"]:
                self.m_features_mode = "(sqrt(M)+1)"
                self.m_features_per_tree_size = -1  # or leave it unchanged
            elif self.max_features is None:
                self.m_features_mode = "(Percentage (M * (m / 100)))"
                self.m_features_per_tree_size = 60
            else:
                # Handle other cases or raise an exception if needed
                raise ValueError("Invalid value for max_features")

            # self.m_features_mode = "(Percentage (M * (m / 100)))" if m_features_mode is None else m_features_mode
            # self.m_features_per_tree_size = m_features_per_tree_size
            self.lambda_param = lambda_param
            self.drift_detection_method = (
                "(ADWINChangeDetector -a 1.0E-3)"
                if drift_detection_method is None
                else drift_detection_method
            )
            self.warning_detection_method = (
                "(ADWINChangeDetector -a 1.0E-2)"
                if warning_detection_method is None
                else warning_detection_method
            )
            self.disable_drift_detection = disable_drift_detection
            self.disable_background_learner = disable_background_learner

            self.disable_self_optimising = disable_self_optimising
            self.k_value = k_value

            self.moa_learner.getOptions().setViaCLIString(
                f"-l {self.tree_learner} -s {self.ensemble_size} {'-f' if self.disable_self_optimising else ''} -k {self.k_value} -o {self.m_features_mode} -m \
                {self.m_features_per_tree_size} -a {self.lambda_param} -x {self.drift_detection_method} -p \
                {self.warning_detection_method} {'-u' if self.disable_drift_detection else ''}  {'-q' if self.disable_background_learner else ''}"
            )
            self.moa_learner.prepareForUse()
            self.moa_learner.resetLearning()

<<<<<<< HEAD
=======

class SOKNL(MOARegressor):
    def __init__(
        self,
        schema=None,
        CLI=None,
        random_seed=1,
        tree_learner=None,
        ensemble_size=100,
        max_features=0.6,
        lambda_param=6.0,  # m_features_mode=None, m_features_per_tree_size=60,
        drift_detection_method=None,
        warning_detection_method=None,
        disable_drift_detection=False,
        disable_background_learner=False,
        self_optimising=True,
        k_value=10,
    ):
        # Important: must create the MOA object before invoking the super class __init__
        self.moa_learner = MOA_SOKNL()
>>>>>>> c2913810
        super().__init__(
            schema=schema,
            CLI=CLI,
            random_seed=random_seed,
            moa_learner=self.moa_learner,
<<<<<<< HEAD
        )
=======
        )

        # Initialize instance attributes with default values, CLI was not set.
        if self.CLI is None:
            self.tree_learner = (
                # "(SelfOptimisingBaseTree -s VarianceReductionSplitCriterion -g 50 -c 0.01)"
                SOKNLBT(schema, grace_period=50, split_confidence=0.01)
                if tree_learner is None
                else tree_learner
            )
            self.ensemble_size = ensemble_size

            self.max_features = max_features
            if isinstance(self.max_features, float) and 0.0 <= self.max_features <= 1.0:
                self.m_features_mode = "(Percentage (M * (m / 100)))"
                self.m_features_per_tree_size = int(self.max_features * 100)
            elif isinstance(self.max_features, int):
                self.m_features_mode = "(Specified m (integer value))"
                self.m_features_per_tree_size = max_features
            elif self.max_features in ["sqrt"]:
                self.m_features_mode = "(sqrt(M)+1)"
                self.m_features_per_tree_size = -1  # or leave it unchanged
            elif self.max_features is None:
                self.m_features_mode = "(Percentage (M * (m / 100)))"
                self.m_features_per_tree_size = 60
            else:
                # Handle other cases or raise an exception if needed
                raise ValueError("Invalid value for max_features")

            # self.m_features_mode = "(Percentage (M * (m / 100)))" if m_features_mode is None else m_features_mode
            # self.m_features_per_tree_size = m_features_per_tree_size
            self.lambda_param = lambda_param
            self.drift_detection_method = (
                "(ADWINChangeDetector -a 1.0E-3)"
                if drift_detection_method is None
                else drift_detection_method
            )
            self.warning_detection_method = (
                "(ADWINChangeDetector -a 1.0E-2)"
                if warning_detection_method is None
                else warning_detection_method
            )
            self.disable_drift_detection = disable_drift_detection
            self.disable_background_learner = disable_background_learner

            self.self_optimising = self_optimising
            self.k_value = k_value

            self.moa_learner.getOptions().setViaCLIString(
                f"-l {self.tree_learner} -s {self.ensemble_size} {'-f' if self.self_optimising else ''} -k {self.k_value} -o {self.m_features_mode} -m \
                {self.m_features_per_tree_size} -a {self.lambda_param} -x {self.drift_detection_method} -p \
                {self.warning_detection_method} {'-u' if self.disable_drift_detection else ''}  {'-q' if self.disable_background_learner else ''}"
            )
            self.moa_learner.prepareForUse()
            self.moa_learner.resetLearning()
>>>>>>> c2913810
<|MERGE_RESOLUTION|>--- conflicted
+++ resolved
@@ -1,9 +1,5 @@
 # Library imports
-<<<<<<< HEAD
-import inspect
-=======
 from typing import Optional, Union
->>>>>>> c2913810
 
 from capymoa.learner.learners import (
     MOARegressor,
@@ -17,89 +13,16 @@
     SelfOptimisingKNearestLeaves as MOA_SOKNL,
 )
 from moa.classifiers.trees import (
-<<<<<<< HEAD
-    FIMTDD as MOA_FIMTDD,
-    ARFFIMTDD as MOA_ARFFIMTDD,
-    ORTO as MOA_ORTO,
-    SelfOptimisingBaseTree as MOA_SOKNLBT,
-=======
     FIMTDD as _MOA_FIMTDD,
     ARFFIMTDD as _MOA_ARFFIMTDD,
     ORTO as _MOA_ORTO,
     SelfOptimisingBaseTree as _MOA_SelfOptimisingBaseTree,
->>>>>>> c2913810
 )
 
 
 ########################
 ######### TREES ########
 ########################
-<<<<<<< HEAD
-"""
-Fast Incremental Model Tree with Drift Detection
-"""
-class FIMTDD(MOARegressor):
-    def __init__(
-        self,
-        schema=None,
-        CLI=None,
-        random_seed=1,
-        sub_space_size=2,
-        split_criterion="VarianceReductionSplitCriterion",
-        grace_period=200,
-        split_confidence=0.0000001,
-        tie_threshold=0.05,
-        page_hinckley_alpha=0.005,
-        page_hinckley_threshold=50,
-        alternate_tree_fading_factor=0.995,
-        alternate_tree_Tmin=150,
-        alternate_tree_time=1500,
-        regression_tree=False,
-        learning_ratio=0.02,
-        learning_ratio_decay_factor=0.001,
-        learning_ratio_const=False,
-        disable_change_detection=False,
-    ):
-        mappings = {
-            "sub_space_size": "-k",
-            "split_criterion": "-s",
-            "grace_period": "-g",
-            "split_confidence": "-c",
-            "tie_threshold": "-t",
-            "page_hinckley_alpha": "-a",
-            "page_hinckley_threshold": "-h",
-            "alternate_tree_fading_factor": "-f",
-            "alternate_tree_Tmin": "-y",
-            "alternate_tree_time": "-u",
-            "regression_tree": "-e",
-            "learning_ratio": "-l",
-            "learning_ratio_decay_factor": "-d",
-            "learning_ratio_const": "-p",
-            "disable_change_detection": "-x",
-        }
-
-        config_str = ""
-        parameters = inspect.signature(self.__init__).parameters
-        for key in mappings:
-            if key not in parameters:
-                continue
-            this_parameter = parameters[key]
-            set_value = locals()[key]
-            is_bool = type(set_value) == bool
-            if is_bool:
-                if set_value:
-                    str_extension = mappings[key] + " "
-                else:
-                    str_extension = ""
-            else:
-                str_extension = f"{mappings[key]} {set_value} "
-            config_str += str_extension
-
-        self.moa_learner = MOA_FIMTDD()
-        super().__init__(
-            schema=schema,
-            CLI=CLI,
-=======
 class FIMTDD(MOARegressor):
     """Implementation of the FIMT-DD tree as described by Ikonomovska et al."""
 
@@ -159,82 +82,10 @@
         super().__init__(
             schema=schema,
             CLI=" ".join(cli),
->>>>>>> c2913810
-            random_seed=random_seed,
-            moa_learner=self.moa_learner,
-        )
-
-<<<<<<< HEAD
-        if self.CLI is None:
-            self.moa_learner.getOptions().setViaCLIString(config_str)
-            self.moa_learner.prepareForUse()
-            self.moa_learner.resetLearning()
-    def __str__(self):
-        # Overrides the default class name from MOA
-        return "FIMT-DD"
-
-"""
-Modified Fast Incremental Model Tree with Drift Detection for basic learner for ARF-Reg
-"""
-class ARFFIMTDD(MOARegressor):
-    def __init__(
-            self,
-            schema=None,
-            CLI=None,
-            random_seed=1,
-            sub_space_size=2,
-            split_criterion="VarianceReductionSplitCriterion",
-            grace_period=200,
-            split_confidence=0.0000001,
-            tie_threshold=0.05,
-            page_hinckley_alpha=0.005,
-            page_hinckley_threshold=50,
-            alternate_tree_fading_factor=0.995,
-            alternate_tree_Tmin=150,
-            alternate_tree_time=1500,
-            learning_ratio=0.02,
-            learning_ratio_decay_factor=0.001,
-            learning_ratio_const=False,
-    ):
-        mappings = {
-            "sub_space_size": "-k",
-            "split_criterion": "-s",
-            "grace_period": "-g",
-            "split_confidence": "-c",
-            "tie_threshold": "-t",
-            "page_hinckley_alpha": "-a",
-            "page_hinckley_threshold": "-h",
-            "alternate_tree_fading_factor": "-f",
-            "alternate_tree_Tmin": "-y",
-            "alternate_tree_time": "-u",
-            "learning_ratio": "-l",
-            "learning_ratio_decay_factor": "-d",
-            "learning_ratio_const": "-p",
-            "disable_change_detection": "-x",
-        }
-        config_str = ""
-        parameters = inspect.signature(self.__init__).parameters
-        for key in mappings:
-            if key not in parameters:
-                continue
-            this_parameter = parameters[key]
-            set_value = locals()[key]
-            is_bool = type(set_value) == bool
-            if is_bool:
-                if set_value:
-                    str_extension = mappings[key] + " "
-                else:
-                    str_extension = ""
-            else:
-                str_extension = f"{mappings[key]} {set_value} "
-            config_str += str_extension
-
-        self.moa_learner = MOA_ARFFIMTDD()
-
-        super().__init__(
-            schema=schema,
-            CLI=CLI,
-=======
+            random_seed=random_seed,
+            moa_learner=self.moa_learner,
+        )
+
 
 class ARFFIMTDD(MOARegressor):
     """Modified Fast Incremental Model Tree with Drift Detection for basic
@@ -296,92 +147,10 @@
         super().__init__(
             schema=schema,
             CLI=" ".join(cli),
->>>>>>> c2913810
-            random_seed=random_seed,
-            moa_learner=self.moa_learner,
-        )
-
-<<<<<<< HEAD
-        if self.CLI is None:
-            self.moa_learner.getOptions().setViaCLIString(config_str)
-            self.moa_learner.prepareForUse()
-            self.moa_learner.resetLearning()
-
-    def __str__(self):
-        # Overrides the default class name from MOA
-        return "ARFFIMTDD"
-
-"""
-Option Regression Tree
-"""
-class ORTO(MOARegressor):
-    def __init__(
-            self,
-            schema=None,
-            CLI=None,
-            random_seed=1,
-            max_trees=10,
-            max_option_level=10,
-            option_decay_factor=0.9,
-            option_node_aggregation="average",
-            option_fading_factor=0.995,
-            sub_space_size=2,
-            split_criterion="VarianceReductionSplitCriterion",
-            grace_period=200,
-            split_confidence=0.0000001,
-            tie_threshold=0.05,
-            page_hinckley_alpha=0.005,
-            page_hinckley_threshold=50,
-            alternate_tree_fading_factor=0.995,
-            alternate_tree_Tmin=150,
-            alternate_tree_time=1500,
-            learning_ratio=0.02,
-            learning_ratio_decay_factor=0.001,
-            learning_ratio_const=False,
-    ):
-        mappings = {
-            "max_trees": "-m",
-            "max_option_level": "-b",
-            "option_decay_factor": "-z",
-            "option_node_aggregation": "-o",
-            "option_fading_factor": "-q",
-            "sub_space_size": "-k",
-            "split_criterion": "-s",
-            "grace_period": "-g",
-            "split_confidence": "-c",
-            "tie_threshold": "-t",
-            "page_hinckley_alpha": "-a",
-            "page_hinckley_threshold": "-h",
-            "alternate_tree_fading_factor": "-f",
-            "alternate_tree_Tmin": "-y",
-            "alternate_tree_time": "-u",
-            "learning_ratio": "-l",
-            "learning_ratio_decay_factor": "-d",
-            "learning_ratio_const": "-p",
-            "disable_change_detection": "-x",
-        }
-        config_str = ""
-        parameters = inspect.signature(self.__init__).parameters
-        for key in mappings:
-            if key not in parameters:
-                continue
-            this_parameter = parameters[key]
-            set_value = locals()[key]
-            is_bool = type(set_value) == bool
-            if is_bool:
-                if set_value:
-                    str_extension = mappings[key] + " "
-                else:
-                    str_extension = ""
-            else:
-                str_extension = f"{mappings[key]} {set_value} "
-            config_str += str_extension
-
-        self.moa_learner = MOA_ORTO()
-        super().__init__(
-            schema=schema,
-            CLI=CLI,
-=======
+            random_seed=random_seed,
+            moa_learner=self.moa_learner,
+        )
+
 
 class ORTO(MOARegressor):
     """Implementation of the ORTO tree as described by Ikonomovska et al."""
@@ -454,95 +223,10 @@
         super().__init__(
             schema=schema,
             CLI=" ".join(cli),
->>>>>>> c2913810
-            random_seed=random_seed,
-            moa_learner=self.moa_learner,
-        )
-
-<<<<<<< HEAD
-        if self.CLI is None:
-            self.moa_learner.getOptions().setViaCLIString(config_str)
-            self.moa_learner.prepareForUse()
-            self.moa_learner.resetLearning()
-
-    def __str__(self):
-        # Overrides the default class name from MOA
-        return "ORTO"
-
-
-"""
-SOKNL Base Tree
-"""
-class SOKNLBT(MOARegressor):
-    def __init__(
-            self,
-            schema=None,
-            CLI=None,
-            random_seed=1,
-            sub_space_size=2,
-            split_criterion="VarianceReductionSplitCriterion",
-            grace_period=200,
-            split_confidence=0.0000001,
-            tie_threshold=0.05,
-            page_hinckley_alpha=0.005,
-            page_hinckley_threshold=50,
-            alternate_tree_fading_factor=0.995,
-            alternate_tree_Tmin=150,
-            alternate_tree_time=1500,
-            learning_ratio=0.02,
-            learning_ratio_decay_factor=0.001,
-            learning_ratio_const=False,
-    ):
-        mappings = {
-            "sub_space_size": "-k",
-            "split_criterion": "-s",
-            "grace_period": "-g",
-            "split_confidence": "-c",
-            "tie_threshold": "-t",
-            "page_hinckley_alpha": "-a",
-            "page_hinckley_threshold": "-h",
-            "alternate_tree_fading_factor": "-f",
-            "alternate_tree_Tmin": "-y",
-            "alternate_tree_time": "-u",
-            "learning_ratio": "-l",
-            "learning_ratio_decay_factor": "-d",
-            "learning_ratio_ratio_const": "-p",
-        }
-        config_str = ""
-        parameters = inspect.signature(self.__init__).parameters
-        for key in mappings:
-            if key not in parameters:
-                continue
-            this_parameter = parameters[key]
-            set_value = locals()[key]
-            is_bool = type(set_value) == bool
-            if is_bool:
-                if set_value:
-                    str_extension = mappings[key] + " "
-                else:
-                    str_extension = ""
-            else:
-                str_extension = f"{mappings[key]} {set_value} "
-            config_str += str_extension
-
-        self.moa_learner = MOA_SOKNLBT()
-
-        super().__init__(
-            schema=schema,
-            CLI=CLI,
-            random_seed=random_seed,
-            moa_learner=self.moa_learner,
-        )
-        if self.CLI is None:
-            self.moa_learner.getOptions().setViaCLIString(config_str)
-            self.moa_learner.prepareForUse()
-            self.moa_learner.resetLearning()
-
-    def __str__(self):
-        # Overrides the default class name from MOA
-        return "SelfOptimisingBaseTree"
-
-=======
+            random_seed=random_seed,
+            moa_learner=self.moa_learner,
+        )
+
 
 class SOKNLBT(MOARegressor):
     """Implementation of the FIMT-DD tree as described by Ikonomovska et al."""
@@ -606,17 +290,13 @@
             random_seed=random_seed,
             moa_learner=self.moa_learner,
         )
->>>>>>> c2913810
 
 
 ########################
 ######### LAZY #########
 ########################
 
-<<<<<<< HEAD
-=======
-
->>>>>>> c2913810
+
 class KNNRegressor(MOARegressor):
     """
     The default number of neighbors (k) is set to 3 instead of 10 (as in MOA)
@@ -674,17 +354,20 @@
     ):
         # Important: must create the MOA object before invoking the super class __init__
         self.moa_learner = MOA_AdaptiveRandomForestRegressor()
-
+        super().__init__(
+            schema=schema,
+            CLI=CLI,
+            random_seed=random_seed,
+            moa_learner=self.moa_learner,
+        )
 
         # Initialize instance attributes with default values, CLI was not set.
-        if CLI is None:
-            if tree_learner is None:
-                self.tree_learner = ARFFIMTDD(grace_period=50, split_confidence=0.01)
-            elif type(tree_learner) is str:
-                self.tree_learner = tree_learner
-            else:
-                self.tree_learner = _extract_moa_learner_CLI(tree_learner)
-
+        if self.CLI is None:
+            self.tree_learner = (
+                ARFFIMTDD(schema, grace_period=50, split_confidence=0.01)
+                if tree_learner is None
+                else tree_learner
+            )
             self.ensemble_size = ensemble_size
 
             self.max_features = max_features
@@ -728,12 +411,6 @@
             self.moa_learner.prepareForUse()
             self.moa_learner.resetLearning()
 
-        super().__init__(
-            schema=schema,
-            CLI=CLI,
-            random_seed=random_seed,
-            moa_learner=self.moa_learner,
-        )
 
 class SOKNL(MOARegressor):
     def __init__(
@@ -749,31 +426,26 @@
         warning_detection_method=None,
         disable_drift_detection=False,
         disable_background_learner=False,
-        disable_self_optimising=False,
+        self_optimising=True,
         k_value=10,
     ):
         # Important: must create the MOA object before invoking the super class __init__
         self.moa_learner = MOA_SOKNL()
+        super().__init__(
+            schema=schema,
+            CLI=CLI,
+            random_seed=random_seed,
+            moa_learner=self.moa_learner,
+        )
 
         # Initialize instance attributes with default values, CLI was not set.
-<<<<<<< HEAD
-        if CLI is None:
-
-            if tree_learner is None:
-                self.tree_learner = SOKNLBT(grace_period=50, split_confidence=0.01)
-            elif type(tree_learner) is str:
-                self.tree_learner = tree_learner
-            else:
-                self.tree_learner = _extract_moa_learner_CLI(tree_learner)
-
-=======
         if self.CLI is None:
             self.tree_learner = (
-                ARFFIMTDD(schema, grace_period=50, split_confidence=0.01)
+                # "(SelfOptimisingBaseTree -s VarianceReductionSplitCriterion -g 50 -c 0.01)"
+                SOKNLBT(schema, grace_period=50, split_confidence=0.01)
                 if tree_learner is None
                 else tree_learner
             )
->>>>>>> c2913810
             self.ensemble_size = ensemble_size
 
             self.max_features = max_features
@@ -809,93 +481,6 @@
             self.disable_drift_detection = disable_drift_detection
             self.disable_background_learner = disable_background_learner
 
-            self.disable_self_optimising = disable_self_optimising
-            self.k_value = k_value
-
-            self.moa_learner.getOptions().setViaCLIString(
-                f"-l {self.tree_learner} -s {self.ensemble_size} {'-f' if self.disable_self_optimising else ''} -k {self.k_value} -o {self.m_features_mode} -m \
-                {self.m_features_per_tree_size} -a {self.lambda_param} -x {self.drift_detection_method} -p \
-                {self.warning_detection_method} {'-u' if self.disable_drift_detection else ''}  {'-q' if self.disable_background_learner else ''}"
-            )
-            self.moa_learner.prepareForUse()
-            self.moa_learner.resetLearning()
-
-<<<<<<< HEAD
-=======
-
-class SOKNL(MOARegressor):
-    def __init__(
-        self,
-        schema=None,
-        CLI=None,
-        random_seed=1,
-        tree_learner=None,
-        ensemble_size=100,
-        max_features=0.6,
-        lambda_param=6.0,  # m_features_mode=None, m_features_per_tree_size=60,
-        drift_detection_method=None,
-        warning_detection_method=None,
-        disable_drift_detection=False,
-        disable_background_learner=False,
-        self_optimising=True,
-        k_value=10,
-    ):
-        # Important: must create the MOA object before invoking the super class __init__
-        self.moa_learner = MOA_SOKNL()
->>>>>>> c2913810
-        super().__init__(
-            schema=schema,
-            CLI=CLI,
-            random_seed=random_seed,
-            moa_learner=self.moa_learner,
-<<<<<<< HEAD
-        )
-=======
-        )
-
-        # Initialize instance attributes with default values, CLI was not set.
-        if self.CLI is None:
-            self.tree_learner = (
-                # "(SelfOptimisingBaseTree -s VarianceReductionSplitCriterion -g 50 -c 0.01)"
-                SOKNLBT(schema, grace_period=50, split_confidence=0.01)
-                if tree_learner is None
-                else tree_learner
-            )
-            self.ensemble_size = ensemble_size
-
-            self.max_features = max_features
-            if isinstance(self.max_features, float) and 0.0 <= self.max_features <= 1.0:
-                self.m_features_mode = "(Percentage (M * (m / 100)))"
-                self.m_features_per_tree_size = int(self.max_features * 100)
-            elif isinstance(self.max_features, int):
-                self.m_features_mode = "(Specified m (integer value))"
-                self.m_features_per_tree_size = max_features
-            elif self.max_features in ["sqrt"]:
-                self.m_features_mode = "(sqrt(M)+1)"
-                self.m_features_per_tree_size = -1  # or leave it unchanged
-            elif self.max_features is None:
-                self.m_features_mode = "(Percentage (M * (m / 100)))"
-                self.m_features_per_tree_size = 60
-            else:
-                # Handle other cases or raise an exception if needed
-                raise ValueError("Invalid value for max_features")
-
-            # self.m_features_mode = "(Percentage (M * (m / 100)))" if m_features_mode is None else m_features_mode
-            # self.m_features_per_tree_size = m_features_per_tree_size
-            self.lambda_param = lambda_param
-            self.drift_detection_method = (
-                "(ADWINChangeDetector -a 1.0E-3)"
-                if drift_detection_method is None
-                else drift_detection_method
-            )
-            self.warning_detection_method = (
-                "(ADWINChangeDetector -a 1.0E-2)"
-                if warning_detection_method is None
-                else warning_detection_method
-            )
-            self.disable_drift_detection = disable_drift_detection
-            self.disable_background_learner = disable_background_learner
-
             self.self_optimising = self_optimising
             self.k_value = k_value
 
@@ -905,5 +490,4 @@
                 {self.warning_detection_method} {'-u' if self.disable_drift_detection else ''}  {'-q' if self.disable_background_learner else ''}"
             )
             self.moa_learner.prepareForUse()
-            self.moa_learner.resetLearning()
->>>>>>> c2913810
+            self.moa_learner.resetLearning()