from .stream import (
    Stream,
    Schema,
    ARFFStream,
<<<<<<< HEAD
    stream_from_file
=======
    RandomTreeGenerator,
    stream_from_file,
    CSVStream
>>>>>>> 4a59905c
)
from .PytorchStream import PytorchStream

__all__ = [
    "Stream",
    "Schema",
    "stream_from_file",
    "ARFFStream",
<<<<<<< HEAD
    "PytorchStream",
=======
    "RandomTreeGenerator",
    "PytorchStream",
    "CSVStream"
>>>>>>> 4a59905c
]<|MERGE_RESOLUTION|>--- conflicted
+++ resolved
@@ -2,13 +2,9 @@
     Stream,
     Schema,
     ARFFStream,
-<<<<<<< HEAD
-    stream_from_file
-=======
     RandomTreeGenerator,
     stream_from_file,
     CSVStream
->>>>>>> 4a59905c
 )
 from .PytorchStream import PytorchStream
 
@@ -17,11 +13,7 @@
     "Schema",
     "stream_from_file",
     "ARFFStream",
-<<<<<<< HEAD
-    "PytorchStream",
-=======
     "RandomTreeGenerator",
     "PytorchStream",
     "CSVStream"
->>>>>>> 4a59905c
 ]